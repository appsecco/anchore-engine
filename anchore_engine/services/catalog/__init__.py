--- conflicted
+++ resolved
@@ -478,11 +478,6 @@
                             fulltag = image_info['registry'] + "/" + image_info['repo'] + ":" + repotag
                             logger.debug("found new tag in repo: " + str(fulltag))
                             new_image_info = anchore_engine.services.common.get_image_info(userId, "docker", fulltag, registry_lookup=True, registry_creds=registry_creds)
-<<<<<<< HEAD
-=======
-                            #logger.debug("checking image: got registry info: " + str(new_image_info))
-
->>>>>>> a4f6f4b6
                             manifest = None
                             try:
                                 if 'manifest' in new_image_info:
@@ -493,11 +488,8 @@
                                 raise Exception("could not fetch/parse manifest - exception: " + str(err))
 
                             with db.session_scope() as dbsession:
-<<<<<<< HEAD
-                                logger.debug("adding image from repo" + str([new_image_info['fulltag'], new_image_info['digest']]))
-=======
-                                logger.debug("adding/updating image frok repo scan " + str(new_image_info['fulltag']))
->>>>>>> a4f6f4b6
+                                logger.debug("adding/updating image from repo scan " + str(new_image_info['fulltag']))
+
                                 # add the image
                                 image_records = catalog_impl.add_or_update_image(dbsession, userId, new_image_info['imageId'], tags=[new_image_info['fulltag']], digests=[new_image_info['fulldigest']], manifest=manifest)
                                 # add the subscription records with the configured default activations
@@ -1079,23 +1071,6 @@
 click = 0
 running = False
 last_run = 0
-<<<<<<< HEAD
-=======
-
-threads = {
-    'image_watcher': {'handler':handle_image_watcher, 'args':[], 'thread': None, 'cycle_timer': 600, 'min_cycle_timer': 300, 'max_cycle_timer': 86400*7, 'last_run': 0, 'last_return': False},
-    'policy_eval': {'handler':handle_policyeval, 'args':[], 'thread': None, 'cycle_timer': 10, 'min_cycle_timer': 5, 'max_cycle_timer': 86400*2, 'last_run': 0, 'last_return': False},
-    'policy_bundle_sync': {'handler':handle_policy_bundle_sync, 'args':[], 'thread': None, 'cycle_timer': 3600, 'min_cycle_timer': 300, 'max_cycle_timer': 86400*2, 'last_run': 0, 'last_return': False},
-    'analyzer_queue': {'handler':handle_analyzer_queue, 'args':[], 'thread': None, 'cycle_timer': 5, 'min_cycle_timer': 1, 'max_cycle_timer': 7200, 'last_run': 0, 'last_return': False},
-    'notifications': {'handler':handle_notifications, 'args':[], 'thread': None, 'cycle_timer': 10, 'min_cycle_timer': 10, 'max_cycle_timer': 86400*2, 'last_run': 0, 'last_return': False},
-    'service_watcher': {'handler':handle_service_watcher, 'args':[], 'thread': None, 'cycle_timer': 10, 'min_cycle_timer': 1, 'max_cycle_timer': 300, 'last_run': 0, 'last_return': False},
-    'feed_sync': {'handler':handle_feed_sync, 'args':[], 'thread': None, 'cycle_timer': 21600, 'min_cycle_timer': 3600, 'max_cycle_timer': 86400*14, 'last_run': 0, 'last_return': False},
-    'repo_watcher': {'handler':handle_repo_watcher, 'args':[], 'thread': None, 'cycle_timer': 60, 'min_cycle_timer': 60, 'max_cycle_timer': 86400*7, 'last_run': 0, 'last_return': False},
-    #'history_watcher': {'handler':handle_history_trimmer, 'args':[], 'thread': None, 'cycle_timer': 86400, 'min_cycle_timer': 1, 'max_cycle_timer': 86400*30, 'last_run': 0, 'last_return': False},
-    #'catalog_duty': {'handler':handle_catalog_duty, 'args':[], 'thread': None, 'cycle_timer': 30, 'min_cycle_timer': 29, 'max_cycle_timer': 31, 'last_run': 0, 'last_return': False}
-}
-
->>>>>>> a4f6f4b6
 system_user_auth = ('anchore-system', '')
 # policy update check data
 feed_sync_updated = False
@@ -1104,7 +1079,7 @@
 
 watchers = {
     'image_watcher': {'handler': handle_image_watcher, 'taskType': 'handle_image_watcher', 'args': [], 'cycle_timer': 600, 'min_cycle_timer': 300, 'max_cycle_timer': 86400*7, 'last_queued': 0, 'last_return': False, 'initialized': False},
-    'repo_watcher': {'handler': handle_repo_watcher, 'taskType': 'handle_repo_watcher', 'args': [], 'cycle_timer': 600, 'min_cycle_timer': 300, 'max_cycle_timer': 86400*7, 'last_queued': 0, 'last_return': False, 'initialized': False},
+    'repo_watcher': {'handler': handle_repo_watcher, 'taskType': 'handle_repo_watcher', 'args': [], 'cycle_timer': 60, 'min_cycle_timer': 60, 'max_cycle_timer': 86400*7, 'last_queued': 0, 'last_return': False, 'initialized': False},
     'policy_eval': {'handler':handle_policyeval, 'taskType': 'handle_policyeval', 'args': [], 'cycle_timer': 10, 'min_cycle_timer': 5, 'max_cycle_timer': 86400*2, 'last_queued': 0, 'last_return': False, 'initialized': False},
     'policy_bundle_sync': {'handler':handle_policy_bundle_sync, 'taskType': 'handle_policy_bundle_sync', 'args': [], 'cycle_timer': 3600, 'min_cycle_timer': 300, 'max_cycle_timer': 86400*2, 'last_queued': 0, 'last_return': False, 'initialized': False},
     'analyzer_queue': {'handler':handle_analyzer_queue, 'taskType': 'handle_analyzer_queue', 'args': [], 'cycle_timer': 5, 'min_cycle_timer': 1, 'max_cycle_timer': 7200, 'last_queued': 0, 'last_return': False, 'initialized': False},
