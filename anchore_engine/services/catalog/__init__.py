--- conflicted
+++ resolved
@@ -30,16 +30,20 @@
     application = connexion.FlaskApp(__name__, specification_dir='swagger/')
     application.app.url_map.strict_slashes = False
     application.add_api('swagger.yaml')
-    app = application
+    flask_app = application
 except Exception as err:
     traceback.print_exc()
     raise err
 
+servicename = 'catalog'
+
 # service funcs (must be here)
 def createService(sname, config):
-    global app
-
-    flask_site = WSGIResource(reactor, reactor.getThreadPool(), app)
+    global flask_app, servicename
+
+    servicename = sname
+
+    flask_site = WSGIResource(reactor, reactor.getThreadPool(), flask_app)
     root = anchore_engine.services.common.getAuthResource(flask_site, sname, config)
     return(anchore_engine.services.common.createServiceAPI(root, sname, config))
 
@@ -1036,25 +1040,7 @@
 click = 0
 running = False
 last_run = 0
-<<<<<<< HEAD
-=======
-
-threads = {
-    'image_watcher': {'handler':handle_image_watcher, 'args':[], 'thread': None, 'cycle_timer': 600, 'min_cycle_timer': 300, 'max_cycle_timer': 86400*7, 'last_run': 0, 'last_return': False},
-    'policy_eval': {'handler':handle_policyeval, 'args':[], 'thread': None, 'cycle_timer': 10, 'min_cycle_timer': 5, 'max_cycle_timer': 86400*2, 'last_run': 0, 'last_return': False},
-    'policy_bundle_sync': {'handler':handle_policy_bundle_sync, 'args':[], 'thread': None, 'cycle_timer': 3600, 'min_cycle_timer': 300, 'max_cycle_timer': 86400*2, 'last_run': 0, 'last_return': False},
-    'analyzer_queue': {'handler':handle_analyzer_queue, 'args':[], 'thread': None, 'cycle_timer': 5, 'min_cycle_timer': 1, 'max_cycle_timer': 7200, 'last_run': 0, 'last_return': False},
-    'notifications': {'handler':handle_notifications, 'args':[], 'thread': None, 'cycle_timer': 10, 'min_cycle_timer': 10, 'max_cycle_timer': 86400*2, 'last_run': 0, 'last_return': False},
-    'service_watcher': {'handler':handle_service_watcher, 'args':[], 'thread': None, 'cycle_timer': 10, 'min_cycle_timer': 1, 'max_cycle_timer': 300, 'last_run': 0, 'last_return': False},
-    'feed_sync': {'handler':handle_feed_sync, 'args':[], 'thread': None, 'cycle_timer': 21600, 'min_cycle_timer': 3600, 'max_cycle_timer': 86400*14, 'last_run': 0, 'last_return': False},
-    'repo_watcher': {'handler':handle_repo_watcher, 'args':[], 'thread': None, 'cycle_timer': 600, 'min_cycle_timer': 300, 'max_cycle_timer': 86400*7, 'last_run': 0, 'last_return': False},
-    #'history_watcher': {'handler':handle_history_trimmer, 'args':[], 'thread': None, 'cycle_timer': 86400, 'min_cycle_timer': 1, 'max_cycle_timer': 86400*30, 'last_run': 0, 'last_return': False},
-    #'catalog_duty': {'handler':handle_catalog_duty, 'args':[], 'thread': None, 'cycle_timer': 30, 'min_cycle_timer': 29, 'max_cycle_timer': 31, 'last_run': 0, 'last_return': False}
-}
-
->>>>>>> ba76ec40
 system_user_auth = ('anchore-system', '')
-
 # policy update check data
 feed_sync_updated = False
 bundle_user_last_updated = {}
@@ -1068,6 +1054,7 @@
     'notifications': {'handler':handle_notifications, 'taskType': 'handle_notifications', 'cycle_timer': 10, 'min_cycle_timer': 10, 'max_cycle_timer': 86400*2, 'last_queued': 0, 'last_return': False, 'initialized': False},
     'feed_sync': {'handler':handle_feed_sync, 'taskType': 'handle_feed_sync', 'cycle_timer': 21600, 'min_cycle_timer': 3600, 'max_cycle_timer': 86400*14, 'last_queued': 0, 'last_return': False, 'initialized': False},
     'service_watcher': {'handler':handle_service_watcher, 'taskType': None, 'cycle_timer': 10, 'min_cycle_timer': 1, 'max_cycle_timer': 300, 'last_queued': 0, 'last_return': False, 'initialized': False},
+    'service_heartbeat': {'handler': anchore_engine.subsys.servicestatus.handle_service_heartbeat, 'taskType': None, 'args': [servicename], 'cycle_timer': 60, 'min_cycle_timer': 60, 'max_cycle_timer': 60, 'last_queued': 0, 'last_return': False, 'initialized': False},
 }
 
 watcher_task_template = {
