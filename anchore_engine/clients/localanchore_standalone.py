import os
import re
import sys
import json
import uuid
import time
import shutil
import struct
import tarfile
import logging
from pkg_resources import resource_filename

import anchore_engine.services.common
import anchore_engine.auth.common
import anchore_engine.auth.skopeo_wrapper
from anchore.anchore_utils import read_kvfile_todict

try:
    from anchore_engine.subsys import logger
    # Separate logger for use during bootstrap when logging may not be fully configured
    from twisted.python import log
except:
    import logging
    logger = logging.getLogger(__name__)
    logger.setLevel("DEBUG")
    log = logger

def get_layertarfile(unpackdir, cachedir, layer):

    layer_candidates = [os.path.join(unpackdir, 'raw', layer+".tar"), os.path.join(unpackdir, 'raw', 'blobs', 'sha256', layer)]
    if cachedir:
        layer_candidates.append(os.path.join(cachedir, 'sha256', layer))
        
    layerfound = False
    for layer_candidate in layer_candidates:
        try:
            if os.path.exists(layer_candidate):
                try:
                    # try to update atime for the file
                    os.utime(layer_candidate, None)
                except:
                    pass
                return(layer_candidate)
        except:
            pass

    return(None)

def handle_tar_error(tarcmd, rc, sout, serr, unpackdir, rootfsdir, layer, layertar):
    handled = False

    try:
        slinkre = "tar: (.*): Cannot open: File exists"
        for errline in serr.splitlines():
            patt = re.match(slinkre, errline)
            if patt:
                matchfile = patt.group(1)
                logger.debug("found 'file exists' error on name: " + str(matchfile))
                if matchfile:
                    badfile = os.path.join(rootfsdir, patt.group(1))
                    if os.path.exists(badfile):
                        logger.debug("removing hierarchy: " + str(badfile))
                        shutil.rmtree(badfile)
                        handled = True

    except Exception as err:
        raise err

    return(handled)

def squash(unpackdir, cachedir, layers):
    rootfsdir = unpackdir + "/rootfs"

    if os.path.exists(unpackdir + "/squashed.tar"):
        return (True)

    if not os.path.exists(rootfsdir):
        os.makedirs(rootfsdir)

    revlayer = list(layers)
    revlayer.reverse()

    l_excludes = {}
    l_opqexcludes = {} # stores list of special files to exclude only for next layer (.wh..wh..opq handling)

    last_opqexcludes = {} # opq exlcudes for the last layer

    for l in revlayer:
        htype, layer = l.split(":",1)

        layertar = get_layertarfile(unpackdir, cachedir, layer)

        count = 0

        logger.debug("\tPass 1: " + str(layertar))
        layertarfile = tarfile.open(layertar, mode='r', format=tarfile.PAX_FORMAT)

        whpatt = re.compile(".*/\.wh\..*")
        whopqpatt = re.compile(".*/\.wh\.\.wh\.\.opq")

        l_opqexcludes[layer] = {}

        myexcludes = {}
        opqexcludes = {}

        for member in layertarfile.getmembers():
            # checks for whiteout conditions
            if whopqpatt.match(member.name):
                # found an opq entry, which means that this files in the next layer down (only) should not be included

                fsub = re.sub(r"\.wh\.\.wh\.\.opq", "", member.name, 1)

                # never include the whiteout file itself
                myexcludes[member.name] = True
                opqexcludes[fsub] = True

            elif whpatt.match(member.name):
                # found a normal whiteout, which means that this file in any lower layer should be excluded
                fsub = re.sub(r"\.wh\.", "", member.name, 1)

                # never include a whiteout file
                myexcludes[member.name] = True

                myexcludes[fsub] = True

            else:
                # if the last processed layer had an opq whiteout, check file to see if it lives in the opq directory
                if last_opqexcludes:
                    dtoks = member.name.split("/")
                    for i in range(0, len(dtoks)):
                        dtok = '/'.join(dtoks[0:i])
                        dtokwtrail = '/'.join(dtoks[0:i]) + "/"
                        if dtok in last_opqexcludes or dtokwtrail in last_opqexcludes:
                            l_opqexcludes[layer][member.name] = True
                            break

        # build up the list of excludes as we move down the layers
        for l in l_excludes.keys():
            myexcludes.update(l_excludes[l])

        l_excludes[layer] = myexcludes

        #last_opqexcludes = opqexcludes
        last_opqexcludes.update(opqexcludes)
        layertarfile.close()
        
    logger.debug("Pass 3: untarring layers with exclusions")

    imageSize = 0
    for l in layers:
        htype, layer = l.split(":",1)

        layertar = get_layertarfile(unpackdir, cachedir, layer)

        imageSize = imageSize + os.path.getsize(layertar) 
        
        # write out the exluded files, adding the per-layer excludes if present
        with open(unpackdir+"/efile", 'w') as OFH:
            for efile in l_excludes[layer]:
                OFH.write("%s\n" % efile)
            if layer in l_opqexcludes and l_opqexcludes[layer]:
                for efile in l_opqexcludes[layer]:
                    logger.debug("adding special for layer exclude: " + str(efile))
                    OFH.write("%s\n" % efile)

        retry = True
        success = False
        last_err = None
        max_retries = 10
        retries = 0
        while (not success) and (retry):
            tarcmd = "tar -C " + rootfsdir + " -x -X " + unpackdir+"/efile -f " + layertar
            logger.debug("untarring squashed tarball: " + str(tarcmd))
            try:
                rc, sout, serr = anchore_engine.services.common.run_command(tarcmd)
                if rc != 0:
                    logger.debug("tar error encountered, attempting to handle")
                    handled = handle_tar_error(tarcmd, rc, sout, serr, unpackdir=unpackdir, rootfsdir=rootfsdir, layer=layer, layertar=layertar)
                    if not handled:
                        raise Exception("command failed: cmd="+str(tarcmd)+" exitcode="+str(rc)+" stdout="+str(sout).strip()+" stderr="+str(serr).strip())
                    else:
                        logger.debug("tar error successfully handled, retrying")
                else:
                    logger.debug("command succeeded: stdout="+str(sout).strip()+" stderr="+str(serr).strip())
                    success = True
            except Exception as err:
                logger.error("command failed with exception - " + str(err))
                last_err = err
                success = False
                retry = False
                
            # safety net
            if retries > max_retries:
                retry = False
            retries = retries + 1

        if not success:
            if last_err:
                raise last_err
            else:
                raise Exception("unknown exception in untar")

    return ("done", imageSize)

def squash_backup(unpackdir, cachedir, layers):
    rootfsdir = unpackdir + "/rootfs"

    if os.path.exists(unpackdir + "/squashed.tar"):
        return (True)

    if not os.path.exists(rootfsdir):
        os.makedirs(rootfsdir)

    revlayer = list(layers)
    revlayer.reverse()

    l_excludes = {}
    l_opqexcludes = {} # stores list of special files to exclude only for next layer (.wh..wh..opq handling)

    last_opqexcludes = {} # opq exlcudes for the last layer

    for l in revlayer:
        htype, layer = l.split(":",1)

        layertar = get_layertarfile(unpackdir, cachedir, layer)

        count = 0

        logger.debug("\tPass 1: " + str(layertar))
        layertarfile = tarfile.open(layertar, mode='r', format=tarfile.PAX_FORMAT)

        whpatt = re.compile(".*/\.wh\..*")
        whopqpatt = re.compile(".*/\.wh\.\.wh\.\.opq")

        l_opqexcludes[layer] = {}

        myexcludes = {}
        opqexcludes = {}

        for member in layertarfile.getmembers():
            # checks for whiteout conditions
            if whopqpatt.match(member.name):
                # found an opq entry, which means that this files in the next layer down (only) should not be included

                fsub = re.sub(r"\.wh\.\.wh\.\.opq", "", member.name, 1)

                # never include the whiteout file itself
                myexcludes[member.name] = True
                opqexcludes[fsub] = True

            elif whpatt.match(member.name):
                # found a normal whiteout, which means that this file in any lower layer should be excluded
                fsub = re.sub(r"\.wh\.", "", member.name, 1)

                # never include a whiteout file
                myexcludes[member.name] = True

                myexcludes[fsub] = True

            else:
                # if the last processed layer had an opq whiteout, check file to see if it lives in the opq directory
                if last_opqexcludes:
                    dtoks = member.name.split("/")
                    for i in range(0, len(dtoks)):
                        dtok = '/'.join(dtoks[0:i])
                        dtokwtrail = '/'.join(dtoks[0:i]) + "/"
                        if dtok in last_opqexcludes or dtokwtrail in last_opqexcludes:
                            l_opqexcludes[layer][member.name] = True
                            break

        # build up the list of excludes as we move down the layers
        for l in l_excludes.keys():
            myexcludes.update(l_excludes[l])

        l_excludes[layer] = myexcludes

        #last_opqexcludes = opqexcludes
        last_opqexcludes.update(opqexcludes)
        layertarfile.close()
        
    logger.debug("Pass 3: untarring layers with exclusions")

    imageSize = 0
    for l in layers:
        htype, layer = l.split(":",1)

        layertar = get_layertarfile(unpackdir, cachedir, layer)

        imageSize = imageSize + os.path.getsize(layertar) 
        
        # write out the exluded files, adding the per-layer excludes if present
        with open(unpackdir+"/efile", 'w') as OFH:
            for efile in l_excludes[layer]:
                OFH.write("%s\n" % efile)
            if layer in l_opqexcludes and l_opqexcludes[layer]:
                for efile in l_opqexcludes[layer]:
                    logger.debug("adding special for layer exclude: " + str(efile))
                    OFH.write("%s\n" % efile)

        tarcmd = "tar -C " + rootfsdir + " -x -X " + unpackdir+"/efile -f " + layertar
        logger.debug("untarring squashed tarball: " + str(tarcmd))

        try:
            rc, sout, serr = anchore_engine.services.common.run_command(tarcmd)
            if rc != 0:
                raise Exception("command failed: cmd="+str(tarcmd)+" exitcode="+str(rc)+" stdout="+str(sout).strip()+" stderr="+str(serr).strip())
            else:
                logger.debug("command succeeded: stdout="+str(sout).strip()+" stderr="+str(serr).strip())
        except Exception as err:
            logger.error("command failed with exception - " + str(err))
            raise err
<<<<<<< HEAD
=======

    return ("done", imageSize)
>>>>>>> 65d3053e

            #logger.debug(tarcmd)
            #try:
            #    sout = subprocess.check_output(tarcmd.split())
            #except Exception as err:
            #    raise err

    return ("done", imageSize)

def make_staging_dirs(rootdir, use_cache_dir=None):
    if not os.path.exists(rootdir):
        raise Exception("passed in root directory must exist ("+str(rootdir)+")")

    rando = str(uuid.uuid4())
    ret = {
        'unpackdir': os.path.join(rootdir, rando),
        'copydir': os.path.join(rootdir, rando, "raw"),
        'rootfs': os.path.join(rootdir, rando, "rootfs"),
        'outputdir': os.path.join(rootdir, rando, "output"),
        'cachedir': use_cache_dir
    }

    for k in ret.keys():
        if not ret[k]:
            continue

        try:
            if not os.path.exists(ret[k]):
                logger.debug("making dir: " + k + " : " + str(ret[k]))
                os.makedirs(ret[k])
        except Exception as err:
            raise Exception("unable to prep staging directory - exception: " + str(err))

    return(ret)

def delete_staging_dirs(staging_dirs):
    for k in staging_dirs.keys():
        if k == 'cachedir':
            continue

        try:
            if os.path.exists(staging_dirs[k]):
                logger.debug("removing dir: " + k + " : " + str(staging_dirs[k]))
                shutil.rmtree(staging_dirs[k])
        except Exception as err:
            raise Exception("unable to delete staging directory - exception: " + str(err))

    return(True)

def pull_image(staging_dirs, pullstring, registry_creds=[], manifest=None, dest_type='oci'):
    outputdir = staging_dirs['outputdir']
    unpackdir = staging_dirs['unpackdir']
    copydir = staging_dirs['copydir']
    cachedir = staging_dirs['cachedir']

    user = pw = None
    registry_verify = False

    # extract user/pw/verify from registry_creds
    try:
        if registry_creds:
            image_info = anchore_engine.services.common.get_image_info(None, 'docker', pullstring, registry_lookup=False)
            user, pw, registry_verify = anchore_engine.auth.common.get_creds_by_registry(image_info['registry'], registry_creds=registry_creds)
    except Exception as err:
        raise err

    # download
    try:
        rc = anchore_engine.auth.skopeo_wrapper.download_image(pullstring, copydir, user=user, pw=pw, verify=registry_verify, manifest=manifest, use_cache_dir=cachedir, dest_type=dest_type)
    except Exception as err:
        raise err

    return(True)

def get_image_metadata_v1(staging_dirs, imageDigest, imageId, manifest_data, dockerfile_contents="", dockerfile_mode=""):
    outputdir = staging_dirs['outputdir']
    unpackdir = staging_dirs['unpackdir']
    copydir = staging_dirs['copydir']

    docker_history = []
    layers = []
    dockerfile_mode = "Guessed"
    dockerfile_contents = dockerfile_contents
    imageArch = ""

    try:
        imageArch = manifest_data['architecture']
    except:
        imageArch = ""

    try:
        for fslayer in manifest_data['fsLayers']:
            layers.append(fslayer['blobSum'])
    except Exception as err:
        logger.error("cannot get layers - exception: " + str(err))
        raise err
    
    try:
        hfinal = []
        count=0
        for rawhel in manifest_data['history']:
            hel = json.loads(rawhel['v1Compatibility'])
            try:
                lsize = hel['Size']
            except:
                lsize = 0
            
            if hel['container_config']['Cmd']:
                lcreatedby = ' '.join(hel['container_config']['Cmd'])
            else:
                lcreatedby = ""
            
            lcreated = hel['created']
            lid = layers[count]
            count = count + 1
            hfinal.append(
                {
                    'Created': lcreated,
                    'CreatedBy': lcreatedby,
                    'Comment': '',
                    'Id': lid,
                    'Size': lsize,
                    'Tags': []
                }
            )

        docker_history = hfinal
        if hfinal:
            with open(os.path.join(unpackdir, "docker_history.json"), 'w') as OFH:
                OFH.write(json.dumps(hfinal))
    except Exception as err:
        logger.error("cannot construct history - exception: " + str(err))
        raise err

    if not dockerfile_contents:
        # get dockerfile_contents (translate history to guessed DF)
        # TODO 'FROM' guess?
        dockerfile_contents = "FROM scratch\n"
        for hel in docker_history:
            patt = re.match("^/bin/sh -c #\(nop\) +(.*)", hel['CreatedBy'])
            if patt:
                cmd = patt.group(1)
            elif hel['CreatedBy']:
                cmd = "RUN " + hel['CreatedBy']
            else:
                cmd = None
            if cmd:
                dockerfile_contents = dockerfile_contents + cmd + "\n"        
        dockerfile_mode = "Guessed"
    elif not dockerfile_mode:
        dockerfile_mode = "Actual"

    layers.reverse()

    return(docker_history, layers, dockerfile_contents, dockerfile_mode, imageArch)

def get_image_metadata_v2_orig(staging_dirs, imageDigest, imageId, manifest_data, dockerfile_contents="", dockerfile_mode=""):
    outputdir = staging_dirs['outputdir']
    unpackdir = staging_dirs['unpackdir']
    copydir = staging_dirs['copydir']

    rawlayers = manifest_data['layers']

    hfinal = []
    layers = []
    docker_history = []
    imageArch = ""

    # get "history"    
    try:
        with open(os.path.join(copydir, imageId+".tar"), 'r') as FH:
            configdata = json.loads(FH.read())
            rawhistory = configdata['history']
            imageArch = configdata['architecture']
    except Exception as err:
        raise err

    try:
        done=False
        idx = 0
        while not done:
            if not rawhistory:
                done = True
            else:
                hel = rawhistory.pop(0)
                if 'empty_layer' in hel and hel['empty_layer']:
                    lid = "<missing>"
                    lsize = 0
                else:
                    lel = rawlayers.pop(0)
                    lid = lel['digest']
                    layers.append(lid)
                    lsize = lel['size']

                try:
                    lcreatedby = hel['created_by']
                except:
                    lcreatedby = ""

                lcreated = hel['created']

                hfinal.append(
                    {
                        'Created': lcreated,
                        'CreatedBy': lcreatedby,
                        'Comment': '',
                        'Id': lid,
                        'Size': lsize,
                        'Tags': []
                    }
                )

        docker_history = hfinal
        if hfinal:
            with open(os.path.join(unpackdir, "docker_history.json"), 'w') as OFH:
                OFH.write(json.dumps(hfinal))
    except Exception as err:
        raise err

    if not dockerfile_contents:
        # get dockerfile_contents (translate history to guessed DF)
        # TODO 'FROM' guess?
        dockerfile_contents = "FROM scratch\n"
        for hel in docker_history:
            patt = re.match("^/bin/sh -c #\(nop\) +(.*)", hel['CreatedBy'])
            if patt:
                cmd = patt.group(1)
            elif hel['CreatedBy']:
                cmd = "RUN " + hel['CreatedBy']
            else:
                cmd = None
            if cmd:
                dockerfile_contents = dockerfile_contents + cmd + "\n"        
        dockerfile_mode = "Guessed"
    elif not dockerfile_mode:
        dockerfile_mode = "Actual"

    return(docker_history, layers, dockerfile_contents, dockerfile_mode, imageArch)

def get_image_metadata_v2(staging_dirs, imageDigest, imageId, manifest_data, dockerfile_contents="", dockerfile_mode=""):
    outputdir = staging_dirs['outputdir']
    unpackdir = staging_dirs['unpackdir']
    copydir = staging_dirs['copydir']
    cachedir = staging_dirs['cachedir']

    rawlayers = manifest_data['layers']

    hfinal = []
    layers = []
    docker_history = []
    imageArch = ""

    # get "history"    
    if os.path.exists(os.path.join(copydir, imageId+".tar")):
        try:
            with open(os.path.join(copydir, imageId+".tar"), 'r') as FH:
                configdata = json.loads(FH.read())
                rawhistory = configdata['history']
                imageArch = configdata['architecture']
        except Exception as err:
            raise err
    elif os.path.exists(os.path.join(copydir, "index.json")):
        try:
            blobdir = os.path.join(copydir, 'blobs', 'sha256')
            if cachedir:
                blobdir = os.path.join(cachedir, 'sha256')

            dfile = nfile = None
            with open(os.path.join(copydir, "index.json"), 'r') as FH:
                idata = json.loads(FH.read())
                d_digest = idata['manifests'][0]['digest'].split(":", 1)[1]
                dfile = os.path.join(blobdir, d_digest)

            if dfile:
                with open(dfile, 'r') as FH:
                    n_data = json.loads(FH.read())
                    n_digest = n_data['config']['digest'].split(":", 1)[1]
                    nfile = os.path.join(blobdir, n_digest)
            else:
                raise Exception("could not find intermediate digest - exception: " + str(err))

            if nfile:
                with open(nfile, 'r') as FH:
                    configdata = json.loads(FH.read())
                    rawhistory = configdata['history']
                    imageArch = configdata['architecture']
            else:
                raise Exception("could not find final digest - exception: " + str(err))

        except Exception as err:
            raise err

    try:
        done=False
        idx = 0
        while not done:
            if not rawhistory:
                done = True
            else:
                hel = rawhistory.pop(0)
                if 'empty_layer' in hel and hel['empty_layer']:
                    lid = "<missing>"
                    lsize = 0
                else:
                    lel = rawlayers.pop(0)
                    lid = lel['digest']
                    layers.append(lid)
                    lsize = lel['size']

                try:
                    lcreatedby = hel['created_by']
                except:
                    lcreatedby = ""

                lcreated = hel['created']

                hfinal.append(
                    {
                        'Created': lcreated,
                        'CreatedBy': lcreatedby,
                        'Comment': '',
                        'Id': lid,
                        'Size': lsize,
                        'Tags': []
                    }
                )

        docker_history = hfinal
        if hfinal:
            with open(os.path.join(unpackdir, "docker_history.json"), 'w') as OFH:
                OFH.write(json.dumps(hfinal))
    except Exception as err:
        raise err

    if not dockerfile_contents:
        # get dockerfile_contents (translate history to guessed DF)
        # TODO 'FROM' guess?
        dockerfile_contents = "FROM scratch\n"
        for hel in docker_history:
            patt = re.match("^/bin/sh -c #\(nop\) +(.*)", hel['CreatedBy'])
            if patt:
                cmd = patt.group(1)
            elif hel['CreatedBy']:
                cmd = "RUN " + hel['CreatedBy']
            else:
                cmd = None
            if cmd:
                dockerfile_contents = dockerfile_contents + cmd + "\n"        
        dockerfile_mode = "Guessed"
    elif not dockerfile_mode:
        dockerfile_mode = "Actual"

    return(docker_history, layers, dockerfile_contents, dockerfile_mode, imageArch)

def unpack(staging_dirs, layers):
    outputdir = staging_dirs['outputdir']
    unpackdir = staging_dirs['unpackdir']
    copydir = staging_dirs['copydir']
    cachedir = staging_dirs['cachedir']

    try:
        squashtar, imageSize = squash(unpackdir, cachedir, layers)
    except Exception as err:
        raise err
    return(imageSize)


def run_anchore_analyzers(staging_dirs, imageDigest, imageId):
    outputdir = staging_dirs['outputdir']
    unpackdir = staging_dirs['unpackdir']
    copydir = staging_dirs['copydir']

    # run analyzers
    anchore_module_root = resource_filename("anchore", "anchore-modules")
    analyzer_root = os.path.join(anchore_module_root, "analyzers")
    for f in os.listdir(analyzer_root):
        thecmd = os.path.join(analyzer_root, f)
        if re.match(".*\.py$", thecmd):
            cmdstr = " ".join([thecmd, imageId, unpackdir, outputdir, unpackdir])
            if True:
                try:
                    rc, sout, serr = anchore_engine.services.common.run_command(cmdstr)
                    if rc != 0:
                        raise Exception("command failed: cmd="+str(cmdstr)+" exitcode="+str(rc)+" stdout="+str(sout).strip()+" stderr="+str(serr).strip())
                    else:
                        logger.debug("command succeeded: cmd="+str(cmdstr)+" stdout="+str(sout).strip()+" stderr="+str(serr).strip())
                except Exception as err:
                    logger.error("command failed with exception - " + str(err))
                    #raise err

    analyzer_manifest = {}
    #TODO populate analyzer_manifest?
    analyzer_report = {}
    for analyzer_output in os.listdir(os.path.join(outputdir, "analyzer_output")):
        if analyzer_output not in analyzer_report:
            analyzer_report[analyzer_output] = {}

        for analyzer_output_el in os.listdir(os.path.join(outputdir, "analyzer_output", analyzer_output)):
            if analyzer_output_el not in analyzer_report[analyzer_output]:
                analyzer_report[analyzer_output][analyzer_output_el] = {'base': {}}

            data = read_kvfile_todict(os.path.join(outputdir, "analyzer_output", analyzer_output, analyzer_output_el))
            if data:
                analyzer_report[analyzer_output][analyzer_output_el]['base'] = read_kvfile_todict(os.path.join(outputdir, "analyzer_output", analyzer_output, analyzer_output_el))
            else:
                analyzer_report[analyzer_output].pop(analyzer_output_el, None)

        if not analyzer_report[analyzer_output]:
            analyzer_report.pop(analyzer_output, None)

    return(analyzer_report)

def generate_image_export(staging_dirs, imageDigest, imageId, analyzer_report, imageSize, fulltag, docker_history, dockerfile_mode, dockerfile_contents, layers, familytree, imageArch, rdigest, analyzer_manifest):
    image_report = []
    image_report.append(
        {
            'image': 
            {
                'imageId': imageId,
                'imagedata':
                {
                    'analyzer_manifest': analyzer_manifest,
                    'analysis_report': analyzer_report,
                    'image_report': {
                        'meta': {
                            'shortparentId': '', 
                            'sizebytes': imageSize, 
                            'imageId': imageId,
                            'usertype': None, 
                            'shortId': imageId[0:12], 
                            'imagename': imageId, 
                            'parentId': '', 
                            'shortname': imageId[0:12], 
                            'humanname': fulltag
                        },
                        'docker_history': docker_history,
                        'dockerfile_mode': dockerfile_mode,
                        'dockerfile_contents': dockerfile_contents,
                        'layers': layers,
                        'familytree': familytree,
                        'docker_data': {
                            'Architecture': imageArch,
                            'RepoDigests': [rdigest],
                            'RepoTags': [fulltag]
                        }
                    }
                }
            }
        }
    )
    return(image_report)
    
def analyze_image(userId, manifest, image_record, tmprootdir, registry_creds=[], use_cache_dir=None):
    # need all this

    imageId = None
    imageDigest = None
    layers = []
    rawlayers = []
    familytree = []
    imageSize = 0
    analyzer_manifest = {}
    analyzer_report = {}
    imageArch = ""
    dockerfile_mode = ""
    docker_history = {}
    rdigest = ""
    staging_dirs = None
    manifest_schema_version = 0
    dest_type = 'oci'

    try:
        imageDigest = image_record['imageDigest']
        try:
            manifest_data = json.loads(manifest)
            manifest_schema_version = manifest_data['schemaVersion']
            if manifest_schema_version == 1:
                dest_type = 'dir'
            else:
                dest_type = 'oci'

        except Exception as err:
            raise Exception("cannot load manifest as JSON rawmanifest="+str(manifest)+") - exception: " + str(err))

        if image_record['dockerfile_mode']:
            dockerfile_mode = image_record['dockerfile_mode']

        image_detail = image_record['image_detail'][0]
        pullstring = image_detail['registry'] + "/" + image_detail['repo'] + "@" + image_detail['imageDigest']
        fulltag = image_detail['registry'] + "/" + image_detail['repo'] + ":" + image_detail['tag']
        imageId = image_detail['imageId']
        if image_detail['dockerfile']:
            dockerfile_contents = image_detail['dockerfile'].decode('base64')
        else:
            dockerfile_contents = None

        try:
            staging_dirs = make_staging_dirs(tmprootdir, use_cache_dir=use_cache_dir)
        except Exception as err:
            raise err

        try:
            rc = pull_image(staging_dirs, pullstring, registry_creds=registry_creds, manifest=manifest, dest_type=dest_type)
        except Exception as err:
            raise Exception("failed to pull image ("+str(pullstring)+") - exception: " + str(err))

        try:
            if manifest_data['schemaVersion'] == 1:
                docker_history, layers, dockerfile_contents, dockerfile_mode, imageArch = get_image_metadata_v1(staging_dirs, imageDigest, imageId, manifest_data, dockerfile_contents=dockerfile_contents, dockerfile_mode=dockerfile_mode)
            elif manifest_data['schemaVersion'] == 2:
                docker_history, layers, dockerfile_contents, dockerfile_mode, imageArch = get_image_metadata_v2(staging_dirs, imageDigest, imageId, manifest_data, dockerfile_contents=dockerfile_contents, dockerfile_mode=dockerfile_mode)
            else:
                raise Exception("unknown manifest schemaVersion")
            
        except Exception as err:
            raise Exception("failed to parse out manifest ("+str(pullstring)+") - exception: " + str(err))

        familytree = layers

        imageSize = unpack(staging_dirs, layers)

        familytree = layers
        analyzer_report = run_anchore_analyzers(staging_dirs, imageDigest, imageId)

        image_report = generate_image_export(staging_dirs, imageDigest, imageId, analyzer_report, imageSize, fulltag, docker_history, dockerfile_mode, dockerfile_contents, layers, familytree, imageArch, pullstring, analyzer_manifest)

    except Exception as err:
        raise Exception("failed to download, unpack, analyze, and generate image export - exception: " + str(err))
    finally:
        if staging_dirs:
            rc = delete_staging_dirs(staging_dirs)

    #if not imageDigest or not imageId or not manifest or not image_report:
    if not image_report:
        raise Exception("failed to analyze")

    return(image_report)<|MERGE_RESOLUTION|>--- conflicted
+++ resolved
@@ -309,17 +309,6 @@
         except Exception as err:
             logger.error("command failed with exception - " + str(err))
             raise err
-<<<<<<< HEAD
-=======
-
-    return ("done", imageSize)
->>>>>>> 65d3053e
-
-            #logger.debug(tarcmd)
-            #try:
-            #    sout = subprocess.check_output(tarcmd.split())
-            #except Exception as err:
-            #    raise err
 
     return ("done", imageSize)
 
